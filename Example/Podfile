--- conflicted
+++ resolved
@@ -14,15 +14,4 @@
   pod 'RxTest',    '~> 3.1'
   pod 'RealmSwift', '~> 2.1'
   pod 'RxRealm', :path => '../'
-<<<<<<< HEAD
-end
-
-post_install do |installer|
-  installer.pods_project.targets.each do |target|
-    target.build_configurations.each do |config|
-      config.build_settings['SWIFT_VERSION'] = '3.0'
-    end
-  end
-=======
->>>>>>> 5dbb0f7b
 end